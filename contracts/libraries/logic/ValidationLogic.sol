--- conflicted
+++ resolved
@@ -61,13 +61,8 @@
     mapping(uint256 => address) storage reserves,
     uint256 reservesCount,
     address oracle
-<<<<<<< HEAD
-  ) external view {
+  ) internal view {
     require(amount > 0, Errors.VL_AMOUNT_NOT_GREATER_THAN_0);
-=======
-  ) internal view {
-    require(amount > 0, Errors.AMOUNT_NOT_GREATER_THAN_0);
->>>>>>> 00f4abf2
 
     require(amount <= userBalance, Errors.VL_NOT_ENOUGH_AVAILABLE_USER_BALANCE);
 
@@ -340,22 +335,16 @@
    * @param assets the assets being flashborrowed
    * @param amounts the amounts for each asset being borrowed
    **/
-<<<<<<< HEAD
-  function validateFlashloan(uint256 mode, uint256 premium) internal pure {
-    require(premium > 0, Errors.LP_REQUESTED_AMOUNT_TOO_SMALL);
-    require(
-      mode <= uint256(ReserveLogic.InterestRateMode.VARIABLE),
-      Errors.LP_INVALID_FLASHLOAN_MODE
-    );
-=======
   function validateFlashloan(
     address[] memory assets,
     uint256[] memory amounts,
     uint256 mode
   ) internal pure {
-    require(mode <= uint256(ReserveLogic.InterestRateMode.VARIABLE), Errors.INVALID_FLASHLOAN_MODE);
-    require(assets.length == amounts.length, Errors.INCONSISTENT_FLASHLOAN_PARAMS);
->>>>>>> 00f4abf2
+    require(
+      mode <= uint256(ReserveLogic.InterestRateMode.VARIABLE),
+      Errors.LP_INVALID_FLASHLOAN_MODE
+    );
+    require(assets.length == amounts.length, Errors.LP_INCONSISTENT_FLASHLOAN_PARAMS);
   }
 
   /**
@@ -424,89 +413,6 @@
     address from,
     mapping(address => ReserveLogic.ReserveData) storage reservesData,
     UserConfiguration.Map storage userConfig,
-<<<<<<< HEAD
-    address user,
-    uint256 userHealthFactor,
-    uint256 userStableDebt,
-    uint256 userVariableDebt
-  ) internal view returns (uint256, string memory) {
-    if (
-      !collateralReserve.configuration.getActive() || !principalReserve.configuration.getActive()
-    ) {
-      return (
-        uint256(Errors.CollateralManagerErrors.NO_ACTIVE_RESERVE),
-        Errors.VL_NO_ACTIVE_RESERVE
-      );
-    }
-
-    if (
-      msg.sender != user && userHealthFactor >= GenericLogic.HEALTH_FACTOR_LIQUIDATION_THRESHOLD
-    ) {
-      return (
-        uint256(Errors.CollateralManagerErrors.HEALTH_FACTOR_ABOVE_THRESHOLD),
-        Errors.LPCM_HEALTH_FACTOR_NOT_BELOW_THRESHOLD
-      );
-    }
-
-    if (msg.sender != user) {
-      bool isCollateralEnabled = collateralReserve.configuration.getLiquidationThreshold() > 0 &&
-        userConfig.isUsingAsCollateral(collateralReserve.id);
-
-      //if collateral isn't enabled as collateral by user, it cannot be liquidated
-      if (!isCollateralEnabled) {
-        return (
-          uint256(Errors.CollateralManagerErrors.COLLATERAL_CANNOT_BE_LIQUIDATED),
-          Errors.LPCM_COLLATERAL_CANNOT_BE_LIQUIDATED
-        );
-      }
-    }
-
-    if (userStableDebt == 0 && userVariableDebt == 0) {
-      return (
-        uint256(Errors.CollateralManagerErrors.CURRRENCY_NOT_BORROWED),
-        Errors.LPCM_SPECIFIED_CURRENCY_NOT_BORROWED_BY_USER
-      );
-    }
-
-    return (uint256(Errors.CollateralManagerErrors.NO_ERROR), Errors.LPCM_NO_ERRORS);
-  }
-
-  /**
-   * @dev Validates the swapLiquidity() action
-   * @param fromReserve The reserve data of the asset to swap from
-   * @param toReserve The reserve data of the asset to swap to
-   * @param fromAsset Address of the asset to swap from
-   * @param toAsset Address of the asset to swap to
-   **/
-  function validateSwapLiquidity(
-    ReserveLogic.ReserveData storage fromReserve,
-    ReserveLogic.ReserveData storage toReserve,
-    address fromAsset,
-    address toAsset
-  ) internal view returns (uint256, string memory) {
-    if (fromAsset == toAsset) {
-      return (
-        uint256(Errors.CollateralManagerErrors.INVALID_EQUAL_ASSETS_TO_SWAP),
-        Errors.LP_INVALID_EQUAL_ASSETS_TO_SWAP
-      );
-    }
-
-    (bool isToActive, bool isToFreezed, , ) = toReserve.configuration.getFlags();
-    if (!fromReserve.configuration.getActive() || !isToActive) {
-      return (
-        uint256(Errors.CollateralManagerErrors.NO_ACTIVE_RESERVE),
-        Errors.VL_NO_ACTIVE_RESERVE
-      );
-    }
-    if (isToFreezed) {
-      return (
-        uint256(Errors.CollateralManagerErrors.NO_UNFREEZED_RESERVE),
-        Errors.VL_NO_UNFREEZED_RESERVE
-      );
-    }
-
-    return (uint256(Errors.CollateralManagerErrors.NO_ERROR), Errors.LPCM_NO_ERRORS);
-=======
     mapping(uint256 => address) storage reserves,
     uint256 reservesCount,
     address oracle
@@ -522,8 +428,7 @@
 
     require(
       healthFactor >= GenericLogic.HEALTH_FACTOR_LIQUIDATION_THRESHOLD,
-      Errors.TRANSFER_NOT_ALLOWED
-    );
->>>>>>> 00f4abf2
+      Errors.VL_TRANSFER_NOT_ALLOWED
+    );
   }
 }