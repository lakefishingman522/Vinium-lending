--- conflicted
+++ resolved
@@ -19,11 +19,8 @@
 import {WadRayMath} from '../libraries/math/WadRayMath.sol';
 import {PercentageMath} from '../libraries/math/PercentageMath.sol';
 import {SafeERC20} from '@openzeppelin/contracts/token/ERC20/SafeERC20.sol';
-<<<<<<< HEAD
 import {ISwapAdapter} from '../interfaces/ISwapAdapter.sol';
-=======
 import {Errors} from '../libraries/helpers/Errors.sol';
->>>>>>> a135926f
 
 /**
  * @title LendingPoolLiquidationManager contract
@@ -335,7 +332,7 @@
     if (msg.sender != user && vars.healthFactor >= GenericLogic.HEALTH_FACTOR_LIQUIDATION_THRESHOLD) {
       return (
         uint256(LiquidationErrors.HEALTH_FACTOR_ABOVE_THRESHOLD),
-        'HEALTH_FACTOR_ABOVE_THRESHOLD'
+        Errors.HEALTH_FACTOR_NOT_BELOW_THRESHOLD
       );
     }
 
@@ -347,7 +344,7 @@
       if (!vars.isCollateralEnabled) {
         return (
           uint256(LiquidationErrors.COLLATERAL_CANNOT_BE_LIQUIDATED),
-          'COLLATERAL_CANNOT_BE_LIQUIDATED'
+          Errors.COLLATERAL_CANNOT_BE_LIQUIDATED
         );
       }
     }    
@@ -360,7 +357,7 @@
     if (vars.userStableDebt == 0 && vars.userVariableDebt == 0) {
       return (
         uint256(LiquidationErrors.CURRRENCY_NOT_BORROWED),
-        'CURRRENCY_NOT_BORROWED'
+        Errors.SPECIFIED_CURRENCY_NOT_BORROWED_BY_USER
       );
     }
 
@@ -460,7 +457,7 @@
       vars.maxCollateralToLiquidate
     );
 
-    return (uint256(LiquidationErrors.NO_ERROR), 'SUCCESS');
+    return (uint256(LiquidationErrors.NO_ERROR), Errors.NO_ERRORS);
   }
 
   struct AvailableCollateralToLiquidateLocalVars {
