import {
  AaveProtocolDataProviderFactory,
  ATokenFactory,
  ATokensAndRatesHelperFactory,
  AaveOracleFactory,
  DefaultReserveInterestRateStrategyFactory,
  GenericLogicFactory,
  InitializableAdminUpgradeabilityProxyFactory,
  LendingPoolAddressesProviderFactory,
  LendingPoolAddressesProviderRegistryFactory,
  LendingPoolCollateralManagerFactory,
  LendingPoolConfiguratorFactory,
  LendingPoolFactory,
  LendingRateOracleFactory,
  MintableErc20Factory,
  MockATokenFactory,
  MockFlashLoanReceiverFactory,
  MockStableDebtTokenFactory,
  MockVariableDebtTokenFactory,
  MockUniswapV2Router02Factory,
  PriceOracleFactory,
  ReserveLogicFactory,
  SelfdestructTransferFactory,
  StableAndVariableTokensHelperFactory,
  StableDebtTokenFactory,
  UniswapLiquiditySwapAdapterFactory,
  UniswapRepayAdapterFactory,
  VariableDebtTokenFactory,
  WalletBalanceProviderFactory,
  Weth9MockedFactory,
  WethGatewayFactory,
} from '../types';
import {Ierc20DetailedFactory} from '../types/Ierc20DetailedFactory';
import {MockTokenMap} from './contracts-helpers';
import {DRE, getDb} from './misc-utils';
import {eContractid, PoolConfiguration, tEthereumAddress, TokenContractId} from './types';

export const getFirstSigner = async () => (await DRE.ethers.getSigners())[0];

export const getLendingPoolAddressesProvider = async (address?: tEthereumAddress) =>
  await LendingPoolAddressesProviderFactory.connect(
    address ||
      (await getDb().get(`${eContractid.LendingPoolAddressesProvider}.${DRE.network.name}`).value())
        .address,
    await getFirstSigner()
  );

export const getLendingPoolConfiguratorProxy = async (address?: tEthereumAddress) => {
  return await LendingPoolConfiguratorFactory.connect(
    address ||
      (await getDb().get(`${eContractid.LendingPoolConfigurator}.${DRE.network.name}`).value())
        .address,
    await getFirstSigner()
  );
};

export const getLendingPool = async (address?: tEthereumAddress) =>
  await LendingPoolFactory.connect(
    address ||
      (await getDb().get(`${eContractid.LendingPool}.${DRE.network.name}`).value()).address,
    await getFirstSigner()
  );

export const getPriceOracle = async (address?: tEthereumAddress) =>
  await PriceOracleFactory.connect(
    address ||
      (await getDb().get(`${eContractid.PriceOracle}.${DRE.network.name}`).value()).address,
    await getFirstSigner()
  );

export const getAToken = async (address?: tEthereumAddress) =>
  await ATokenFactory.connect(
    address || (await getDb().get(`${eContractid.AToken}.${DRE.network.name}`).value()).address,
    await getFirstSigner()
  );

export const getStableDebtToken = async (address?: tEthereumAddress) =>
  await StableDebtTokenFactory.connect(
    address ||
      (await getDb().get(`${eContractid.StableDebtToken}.${DRE.network.name}`).value()).address,
    await getFirstSigner()
  );

export const getVariableDebtToken = async (address?: tEthereumAddress) =>
  await VariableDebtTokenFactory.connect(
    address ||
      (await getDb().get(`${eContractid.VariableDebtToken}.${DRE.network.name}`).value()).address,
    await getFirstSigner()
  );

export const getMintableErc20 = async (address: tEthereumAddress) =>
  await MintableErc20Factory.connect(
    address ||
      (await getDb().get(`${eContractid.MintableERC20}.${DRE.network.name}`).value()).address,
    await getFirstSigner()
  );

export const getIErc20Detailed = async (address: tEthereumAddress) =>
  await Ierc20DetailedFactory.connect(
    address ||
      (await getDb().get(`${eContractid.IERC20Detailed}.${DRE.network.name}`).value()).address,
    await getFirstSigner()
  );

export const getAaveProtocolDataProvider = async (address?: tEthereumAddress) =>
  await AaveProtocolDataProviderFactory.connect(
    address ||
      (await getDb().get(`${eContractid.AaveProtocolDataProvider}.${DRE.network.name}`).value())
        .address,
    await getFirstSigner()
  );

export const getInterestRateStrategy = async (address?: tEthereumAddress) =>
  await DefaultReserveInterestRateStrategyFactory.connect(
    address ||
      (
        await getDb()
          .get(`${eContractid.DefaultReserveInterestRateStrategy}.${DRE.network.name}`)
          .value()
      ).address,
    await getFirstSigner()
  );

export const getMockFlashLoanReceiver = async (address?: tEthereumAddress) =>
  await MockFlashLoanReceiverFactory.connect(
    address ||
      (await getDb().get(`${eContractid.MockFlashLoanReceiver}.${DRE.network.name}`).value())
        .address,
    await getFirstSigner()
  );

export const getLendingRateOracle = async (address?: tEthereumAddress) =>
  await LendingRateOracleFactory.connect(
    address ||
      (await getDb().get(`${eContractid.LendingRateOracle}.${DRE.network.name}`).value()).address,
    await getFirstSigner()
  );

export const getMockedTokens = async (config: PoolConfiguration) => {
  const tokenSymbols = Object.keys(config.ReservesConfig);
  const db = getDb();
  const tokens: MockTokenMap = await tokenSymbols.reduce<Promise<MockTokenMap>>(
    async (acc, tokenSymbol) => {
      const accumulator = await acc;
      const address = db.get(`${tokenSymbol.toUpperCase()}.${DRE.network.name}`).value().address;
      accumulator[tokenSymbol] = await getMintableErc20(address);
      return Promise.resolve(acc);
    },
    Promise.resolve({})
  );
  return tokens;
};

export const getAllMockedTokens = async () => {
  const db = getDb();
  const tokens: MockTokenMap = await Object.keys(TokenContractId).reduce<Promise<MockTokenMap>>(
    async (acc, tokenSymbol) => {
      const accumulator = await acc;
      const address = db.get(`${tokenSymbol.toUpperCase()}.${DRE.network.name}`).value().address;
      accumulator[tokenSymbol] = await getMintableErc20(address);
      return Promise.resolve(acc);
    },
    Promise.resolve({})
  );
  return tokens;
};

export const getPairsTokenAggregator = (
  allAssetsAddresses: {
    [tokenSymbol: string]: tEthereumAddress;
  },
  aggregatorsAddresses: {[tokenSymbol: string]: tEthereumAddress}
): [string[], string[]] => {
  const {ETH, USD, WETH, ...assetsAddressesWithoutEth} = allAssetsAddresses;

  const pairs = Object.entries(assetsAddressesWithoutEth).map(([tokenSymbol, tokenAddress]) => {
    if (tokenSymbol !== 'WETH' && tokenSymbol !== 'ETH') {
      const aggregatorAddressIndex = Object.keys(aggregatorsAddresses).findIndex(
        (value) => value === tokenSymbol
      );
      const [, aggregatorAddress] = (Object.entries(aggregatorsAddresses) as [
        string,
        tEthereumAddress
      ][])[aggregatorAddressIndex];
      return [tokenAddress, aggregatorAddress];
    }
  }) as [string, string][];

  const mappedPairs = pairs.map(([asset]) => asset);
  const mappedAggregators = pairs.map(([, source]) => source);

  return [mappedPairs, mappedAggregators];
};

export const getLendingPoolAddressesProviderRegistry = async (address?: tEthereumAddress) =>
  await LendingPoolAddressesProviderRegistryFactory.connect(
    address ||
      (
        await getDb()
          .get(`${eContractid.LendingPoolAddressesProviderRegistry}.${DRE.network.name}`)
          .value()
      ).address,
    await getFirstSigner()
  );

export const getReserveLogic = async (address?: tEthereumAddress) =>
  await ReserveLogicFactory.connect(
    address ||
      (await getDb().get(`${eContractid.ReserveLogic}.${DRE.network.name}`).value()).address,
    await getFirstSigner()
  );

export const getGenericLogic = async (address?: tEthereumAddress) =>
  await GenericLogicFactory.connect(
    address ||
      (await getDb().get(`${eContractid.GenericLogic}.${DRE.network.name}`).value()).address,
    await getFirstSigner()
  );

export const getStableAndVariableTokensHelper = async (address?: tEthereumAddress) =>
  await StableAndVariableTokensHelperFactory.connect(
    address ||
      (
        await getDb()
          .get(`${eContractid.StableAndVariableTokensHelper}.${DRE.network.name}`)
          .value()
      ).address,
    await getFirstSigner()
  );

export const getATokensAndRatesHelper = async (address?: tEthereumAddress) =>
  await ATokensAndRatesHelperFactory.connect(
    address ||
      (await getDb().get(`${eContractid.ATokensAndRatesHelper}.${DRE.network.name}`).value())
        .address,
    await getFirstSigner()
  );

export const getWETHGateway = async (address?: tEthereumAddress) =>
  await WethGatewayFactory.connect(
    address ||
      (await getDb().get(`${eContractid.WETHGateway}.${DRE.network.name}`).value()).address,
    await getFirstSigner()
  );

export const getWETHMocked = async (address?: tEthereumAddress) =>
  await Weth9MockedFactory.connect(
    address || (await getDb().get(`${eContractid.WETHMocked}.${DRE.network.name}`).value()).address,
    await getFirstSigner()
  );

export const getMockAToken = async (address?: tEthereumAddress) =>
  await MockATokenFactory.connect(
    address || (await getDb().get(`${eContractid.MockAToken}.${DRE.network.name}`).value()).address,
    await getFirstSigner()
  );

export const getMockVariableDebtToken = async (address?: tEthereumAddress) =>
  await MockVariableDebtTokenFactory.connect(
    address ||
      (await getDb().get(`${eContractid.MockVariableDebtToken}.${DRE.network.name}`).value())
        .address,
    await getFirstSigner()
  );

export const getMockStableDebtToken = async (address?: tEthereumAddress) =>
  await MockStableDebtTokenFactory.connect(
    address ||
      (await getDb().get(`${eContractid.MockStableDebtToken}.${DRE.network.name}`).value()).address,
    await getFirstSigner()
  );

export const getSelfdestructTransferMock = async (address?: tEthereumAddress) =>
  await SelfdestructTransferFactory.connect(
    address ||
      (await getDb().get(`${eContractid.SelfdestructTransferMock}.${DRE.network.name}`).value())
        .address,
    await getFirstSigner()
  );

export const getProxy = async (address: tEthereumAddress) =>
  await InitializableAdminUpgradeabilityProxyFactory.connect(address, await getFirstSigner());

export const getLendingPoolImpl = async (address?: tEthereumAddress) =>
  await LendingPoolFactory.connect(
    address ||
      (await getDb().get(`${eContractid.LendingPoolImpl}.${DRE.network.name}`).value()).address,
    await getFirstSigner()
  );

export const getLendingPoolConfiguratorImpl = async (address?: tEthereumAddress) =>
  await LendingPoolConfiguratorFactory.connect(
    address ||
      (await getDb().get(`${eContractid.LendingPoolConfiguratorImpl}.${DRE.network.name}`).value())
        .address,
    await getFirstSigner()
  );

export const getLendingPoolCollateralManagerImpl = async (address?: tEthereumAddress) =>
  await LendingPoolCollateralManagerFactory.connect(
    address ||
      (
        await getDb()
          .get(`${eContractid.LendingPoolCollateralManagerImpl}.${DRE.network.name}`)
          .value()
      ).address,
    await getFirstSigner()
  );

export const getWalletProvider = async (address?: tEthereumAddress) =>
  await WalletBalanceProviderFactory.connect(
    address ||
      (await getDb().get(`${eContractid.WalletBalanceProvider}.${DRE.network.name}`).value())
        .address,
    await getFirstSigner()
  );

export const getLendingPoolCollateralManager = async (address?: tEthereumAddress) =>
  await LendingPoolCollateralManagerFactory.connect(
    address ||
      (await getDb().get(`${eContractid.LendingPoolCollateralManager}.${DRE.network.name}`).value())
        .address,
    await getFirstSigner()
  );

export const getAddressById = async (id: string) =>
  (await getDb().get(`${id}.${DRE.network.name}`).value()).address;

<<<<<<< HEAD
export const getMockUniswapRouter = async (address?: tEthereumAddress) =>
  await MockUniswapV2Router02Factory.connect(
    address ||
      (await getDb().get(`${eContractid.MockUniswapV2Router02}.${DRE.network.name}`).value())
        .address,
    await getFirstSigner()
  );

export const getUniswapLiquiditySwapAdapter = async (address?: tEthereumAddress) =>
  await UniswapLiquiditySwapAdapterFactory.connect(
    address ||
      (await getDb().get(`${eContractid.UniswapLiquiditySwapAdapter}.${DRE.network.name}`).value())
        .address,
    await getFirstSigner()
  );

export const getUniswapRepayAdapter = async (address?: tEthereumAddress) =>
  await UniswapRepayAdapterFactory.connect(
    address ||
      (await getDb().get(`${eContractid.UniswapRepayAdapter}.${DRE.network.name}`).value()).address,
=======
export const getChainlinkPriceProvider = async (address?: tEthereumAddress) =>
  await AaveOracleFactory.connect(
    address || (await getDb().get(`${eContractid.AaveOracle}.${DRE.network.name}`).value()).address,
>>>>>>> 384d78ac
    await getFirstSigner()
  );<|MERGE_RESOLUTION|>--- conflicted
+++ resolved
@@ -326,31 +326,31 @@
 export const getAddressById = async (id: string) =>
   (await getDb().get(`${id}.${DRE.network.name}`).value()).address;
 
-<<<<<<< HEAD
-export const getMockUniswapRouter = async (address?: tEthereumAddress) =>
-  await MockUniswapV2Router02Factory.connect(
-    address ||
-      (await getDb().get(`${eContractid.MockUniswapV2Router02}.${DRE.network.name}`).value())
-        .address,
-    await getFirstSigner()
-  );
-
-export const getUniswapLiquiditySwapAdapter = async (address?: tEthereumAddress) =>
-  await UniswapLiquiditySwapAdapterFactory.connect(
-    address ||
-      (await getDb().get(`${eContractid.UniswapLiquiditySwapAdapter}.${DRE.network.name}`).value())
-        .address,
-    await getFirstSigner()
-  );
-
-export const getUniswapRepayAdapter = async (address?: tEthereumAddress) =>
-  await UniswapRepayAdapterFactory.connect(
-    address ||
-      (await getDb().get(`${eContractid.UniswapRepayAdapter}.${DRE.network.name}`).value()).address,
-=======
 export const getChainlinkPriceProvider = async (address?: tEthereumAddress) =>
   await AaveOracleFactory.connect(
     address || (await getDb().get(`${eContractid.AaveOracle}.${DRE.network.name}`).value()).address,
->>>>>>> 384d78ac
+    await getFirstSigner()
+  );
+
+export const getMockUniswapRouter = async (address?: tEthereumAddress) =>
+  await MockUniswapV2Router02Factory.connect(
+    address ||
+      (await getDb().get(`${eContractid.MockUniswapV2Router02}.${DRE.network.name}`).value())
+        .address,
+    await getFirstSigner()
+  );
+
+export const getUniswapLiquiditySwapAdapter = async (address?: tEthereumAddress) =>
+  await UniswapLiquiditySwapAdapterFactory.connect(
+    address ||
+      (await getDb().get(`${eContractid.UniswapLiquiditySwapAdapter}.${DRE.network.name}`).value())
+        .address,
+    await getFirstSigner()
+  );
+
+export const getUniswapRepayAdapter = async (address?: tEthereumAddress) =>
+  await UniswapRepayAdapterFactory.connect(
+    address ||
+      (await getDb().get(`${eContractid.UniswapRepayAdapter}.${DRE.network.name}`).value()).address,
     await getFirstSigner()
   );