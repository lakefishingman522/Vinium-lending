--- conflicted
+++ resolved
@@ -12,12 +12,9 @@
   MintableErc20Factory,
   MockATokenFactory,
   MockFlashLoanReceiverFactory,
-<<<<<<< HEAD
-  MockUniswapV2Router02Factory,
-=======
   MockStableDebtTokenFactory,
   MockVariableDebtTokenFactory,
->>>>>>> e919690c
+  MockUniswapV2Router02Factory,
   PriceOracleFactory,
   ReserveLogicFactory,
   StableAndVariableTokensHelperFactory,
@@ -232,28 +229,6 @@
     await getFirstSigner()
   );
 
-<<<<<<< HEAD
-export const getMockUniswapRouter = async (address?: tEthereumAddress) =>
-  await MockUniswapV2Router02Factory.connect(
-    address ||
-      (await getDb().get(`${eContractid.MockUniswapV2Router02}.${BRE.network.name}`).value())
-        .address,
-    await getFirstSigner()
-  );
-
-export const getUniswapLiquiditySwapAdapter = async (address?: tEthereumAddress) =>
-  await UniswapLiquiditySwapAdapterFactory.connect(
-    address ||
-      (await getDb().get(`${eContractid.UniswapLiquiditySwapAdapter}.${BRE.network.name}`).value())
-        .address,
-    await getFirstSigner()
-  );
-
-export const getUniswapRepayAdapter = async (address?: tEthereumAddress) =>
-  await UniswapRepayAdapterFactory.connect(
-    address ||
-      (await getDb().get(`${eContractid.UniswapRepayAdapter}.${BRE.network.name}`).value()).address,
-=======
 export const getMockAToken = async (address?: tEthereumAddress) =>
   await MockATokenFactory.connect(
     address || (await getDb().get(`${eContractid.MockAToken}.${BRE.network.name}`).value()).address,
@@ -271,6 +246,28 @@
   await MockStableDebtTokenFactory.connect(
     address ||
       (await getDb().get(`${eContractid.MockStableDebtToken}.${BRE.network.name}`).value()).address,
->>>>>>> e919690c
+    await getFirstSigner()
+  );
+
+export const getMockUniswapRouter = async (address?: tEthereumAddress) =>
+  await MockUniswapV2Router02Factory.connect(
+    address ||
+      (await getDb().get(`${eContractid.MockUniswapV2Router02}.${BRE.network.name}`).value())
+        .address,
+    await getFirstSigner()
+  );
+
+export const getUniswapLiquiditySwapAdapter = async (address?: tEthereumAddress) =>
+  await UniswapLiquiditySwapAdapterFactory.connect(
+    address ||
+      (await getDb().get(`${eContractid.UniswapLiquiditySwapAdapter}.${BRE.network.name}`).value())
+        .address,
+    await getFirstSigner()
+  );
+
+export const getUniswapRepayAdapter = async (address?: tEthereumAddress) =>
+  await UniswapRepayAdapterFactory.connect(
+    address ||
+      (await getDb().get(`${eContractid.UniswapRepayAdapter}.${BRE.network.name}`).value()).address,
     await getFirstSigner()
   );