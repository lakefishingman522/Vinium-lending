--- conflicted
+++ resolved
@@ -1,12 +1,6 @@
 import path from 'path';
 import fs from 'fs';
 import { HardhatUserConfig } from 'hardhat/types';
-<<<<<<< HEAD
-
-require('dotenv').config();
-
-=======
->>>>>>> c6e37cc1
 // @ts-ignore
 import { accounts } from './test-wallets.js';
 import { eEthereumNetwork } from './helpers/types';
