--- conflicted
+++ resolved
@@ -191,11 +191,7 @@
           _mockFlashLoanReceiver.address,
           [weth.address],
           [flashAmount],
-<<<<<<< HEAD
           [1],
-=======
-          1,
->>>>>>> 059b05c5
           caller.address,
           '0x10',
           '0'
