import {TestEnv, SignerWithAddress} from './make-suite';
import {
  mint,
  approve,
  deposit,
  borrow,
  withdraw,
  repay,
  setUseAsCollateral,
  swapBorrowRateMode,
  rebalanceStableBorrowRate,
<<<<<<< HEAD
=======
  delegateBorrowAllowance,
>>>>>>> 00424121
} from './actions';
import {RateMode} from '../../helpers/types';

export interface Action {
  name: string;
  args?: any;
  expected: string;
  revertMessage?: string;
}

export interface Story {
  description: string;
  actions: Action[];
}

export interface Scenario {
  title: string;
  description: string;
  stories: Story[];
}

export const executeStory = async (story: Story, testEnv: TestEnv) => {
  for (const action of story.actions) {
    const {users} = testEnv;
    await executeAction(action, users, testEnv);
  }
};

const executeAction = async (action: Action, users: SignerWithAddress[], testEnv: TestEnv) => {
  const {reserve, user: userIndex, borrowRateMode} = action.args;
  const {name, expected, revertMessage} = action;

  if (!name || name === '') {
    throw 'Action name is missing';
  }
  if (!reserve || reserve === '') {
    throw 'Invalid reserve selected for deposit';
  }
  if (!userIndex || userIndex === '') {
    throw `Invalid user selected to deposit into the ${reserve} reserve`;
  }

  if (!expected || expected === '') {
    throw `An expected resut for action ${name} is required`;
  }

  let rateMode: string = RateMode.None;

  if (borrowRateMode) {
    if (borrowRateMode === 'none') {
      rateMode = RateMode.None;
    } else if (borrowRateMode === 'stable') {
      rateMode = RateMode.Stable;
    } else if (borrowRateMode === 'variable') {
      rateMode = RateMode.Variable;
    } else {
      //random value, to test improper selection of the parameter
      rateMode = '4';
    }
  }

  const user = users[parseInt(userIndex)];

  switch (name) {
    case 'mint':
      const {amount} = action.args;

      if (!amount || amount === '') {
        throw `Invalid amount of ${reserve} to mint`;
      }

      await mint(reserve, amount, user);
      break;

    case 'approve':
      await approve(reserve, user, testEnv);
      break;

    case 'deposit':
      {
        const {amount, sendValue, onBehalfOf: onBehalfOfIndex} = action.args;
        const onBehalfOf = onBehalfOfIndex
          ? users[parseInt(onBehalfOfIndex)].address
          : user.address;

        if (!amount || amount === '') {
          throw `Invalid amount to deposit into the ${reserve} reserve`;
        }

        await deposit(
          reserve,
          amount,
          user,
          onBehalfOf,
          sendValue,
          expected,
          testEnv,
          revertMessage
        );
      }
      break;

    case 'delegateBorrowAllowance':
      {
        const {amount, toUser: toUserIndex} = action.args;
        const toUser = users[parseInt(toUserIndex, 10)].address;
        if (!amount || amount === '') {
          throw `Invalid amount to deposit into the ${reserve} reserve`;
        }

        await delegateBorrowAllowance(
          reserve,
          amount,
          rateMode,
          user,
          toUser,
          expected,
          testEnv,
          revertMessage
        );
      }
      break;

    case 'withdraw':
      {
        const {amount} = action.args;

        if (!amount || amount === '') {
          throw `Invalid amount to withdraw from the ${reserve} reserve`;
        }

        await withdraw(reserve, amount, user, expected, testEnv, revertMessage);
      }
      break;
    case 'borrow':
      {
        const {amount, timeTravel, onBehalfOf: onBehalfOfIndex} = action.args;

        const onBehalfOf = onBehalfOfIndex
          ? users[parseInt(onBehalfOfIndex)].address
          : user.address;

        if (!amount || amount === '') {
          throw `Invalid amount to borrow from the ${reserve} reserve`;
        }

        await borrow(
          reserve,
          amount,
          rateMode,
          user,
          onBehalfOf,
          timeTravel,
          expected,
          testEnv,
          revertMessage
        );
      }
      break;

    case 'repay':
      {
        const {amount, borrowRateMode, sendValue} = action.args;
        let {onBehalfOf: onBehalfOfIndex} = action.args;

        if (!amount || amount === '') {
          throw `Invalid amount to repay into the ${reserve} reserve`;
        }

        let userToRepayOnBehalf: SignerWithAddress;
        if (!onBehalfOfIndex || onBehalfOfIndex === '') {
          console.log(
            'WARNING: No onBehalfOf specified for a repay action. Defaulting to the repayer address'
          );
          userToRepayOnBehalf = user;
        } else {
          userToRepayOnBehalf = users[parseInt(onBehalfOfIndex)];
        }

        await repay(
          reserve,
          amount,
          rateMode,
          user,
          userToRepayOnBehalf,
          sendValue,
          expected,
          testEnv,
          revertMessage
        );
      }
      break;

    case 'setUseAsCollateral':
      {
        const {useAsCollateral} = action.args;

        if (!useAsCollateral || useAsCollateral === '') {
          throw `A valid value for useAsCollateral needs to be set when calling setUseReserveAsCollateral on reserve ${reserve}`;
        }
        await setUseAsCollateral(reserve, user, useAsCollateral, expected, testEnv, revertMessage);
      }
      break;

    case 'swapBorrowRateMode':
      await swapBorrowRateMode(reserve, user, rateMode, expected, testEnv, revertMessage);
      break;

    case 'rebalanceStableBorrowRate':
      {
        const {target: targetIndex} = action.args;

        if (!targetIndex || targetIndex === '') {
          throw `A target must be selected when trying to rebalance a stable rate`;
        }
        const target = users[parseInt(targetIndex)];

        await rebalanceStableBorrowRate(reserve, user, target, expected, testEnv, revertMessage);
      }
      break;

    default:
      throw `Invalid action requested: ${name}`;
  }
};<|MERGE_RESOLUTION|>--- conflicted
+++ resolved
@@ -9,10 +9,7 @@
   setUseAsCollateral,
   swapBorrowRateMode,
   rebalanceStableBorrowRate,
-<<<<<<< HEAD
-=======
   delegateBorrowAllowance,
->>>>>>> 00424121
 } from './actions';
 import {RateMode} from '../../helpers/types';
 
