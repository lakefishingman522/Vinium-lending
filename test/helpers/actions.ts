--- conflicted
+++ resolved
@@ -849,16 +849,12 @@
   return {txCost, txTimestamp};
 };
 
-<<<<<<< HEAD
-const getContractsData = async (
+export const getContractsData = async (
   reserve: string,
   user: string,
   testEnv: TestEnv,
   sender?: string
 ) => {
-=======
-export const getContractsData = async (reserve: string, user: string, testEnv: TestEnv) => {
->>>>>>> 686f03a5
   const {pool} = testEnv;
   const reserveData = await getReserveData(pool, reserve);
   const userData = await getUserData(pool, reserve, user, sender || user);
